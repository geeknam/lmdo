--- conflicted
+++ resolved
@@ -38,15 +38,11 @@
     @property
     def s3(self):
         return self._s3
-<<<<<<< HEAD
-    
-=======
 
     def get_stack_name(self, stack_name):
         """get defined stack name"""
         return self._config.get('StackName') if self._config.get('StackName') else "{}-{}".format(self.get_name_id(), stack_name.lower())
 
->>>>>>> c8ee7beb
     def create(self):
         """Create/Update stack"""
         # Don't run if we don't have templates
@@ -124,18 +120,9 @@
                 params_path = stack.get('ParamsPath')
                 if params_path:
                     func_params['Parameters'] = ParamsResolver(params_path=params_path).resolve()
-<<<<<<< HEAD
                 
                 stack_name = self.get_lmdo_format_name(stack.get('Name'), stack.get('DisablePrefix', False))
                 
-=======
-
-                if stack.get('DisableUserPrefix') == True:
-                    stack_name = stack.get('Name')
-                else:
-                    stack_name = self.get_stack_name(stack.get('Name'))
-
->>>>>>> c8ee7beb
                 templates = TemplatesResolver(template_path=stack.get('TemplatePath'), repo_path=repo_path).resolve()
 
                 self.prepare(templates=templates, bucket=s3_bucket)
